name = "Slepians"
uuid = "97caf2bd-9cc0-4738-8821-c8999f46f3c9"
authors = ["Charlotte Haley <haleycharlotte@gmail.com>"]
version = "0.1.1"

[deps]
Arpack = "7d9fca2a-8960-54d3-9f78-7d1dccf2cb97"
FFTW = "7a1cc6ca-52ef-59f5-83cd-3a7055c09341"
FINUFFT = "d8beea63-0952-562e-9c6a-8e8ef7364055"
FastGaussQuadrature = "442a2c76-b920-505d-bb47-c5924d526838"
Interpolations = "a98d9a8b-a2ab-59e6-89dd-64a1c18fca59"
IterTools = "c8e1da08-722c-5040-9ed9-7db0dc04731e"
KernelMatrices = "b172bcd2-82ed-11e9-108e-f9294c34b9e6"
KrylovKit = "0b1a1467-8014-51b9-945f-bf0ae24f4b77"
LinearAlgebra = "37e2e46d-f89d-539d-b4ee-838fcccc9c8e"
PCHIPInterpolation = "afe20452-48d1-4729-9a8b-50fb251f06cd"
RecipesBase = "3cdcf5f2-1ef4-517c-9805-6587b60abb01"
SpecialFunctions = "276daf66-3868-5448-9aa4-cd146d93841b"
Statistics = "10745b16-79ce-11e8-11f9-7d13ad32a3b2"

[compat]
<<<<<<< HEAD
IterTools = "1"
=======
FINUFFT = "3"
KrylovKit = "0.5"
SpecialFunctions = "2"
>>>>>>> 91d925a5

[extras]
Random = "9a3f8284-a2c9-5f02-9a11-845980a1fd5c"
Test = "8dfed614-e22c-5e08-85e1-65c5234f0b40"

[targets]
test = ["Test", "Random"]<|MERGE_RESOLUTION|>--- conflicted
+++ resolved
@@ -19,13 +19,10 @@
 Statistics = "10745b16-79ce-11e8-11f9-7d13ad32a3b2"
 
 [compat]
-<<<<<<< HEAD
 IterTools = "1"
-=======
 FINUFFT = "3"
 KrylovKit = "0.5"
 SpecialFunctions = "2"
->>>>>>> 91d925a5
 
 [extras]
 Random = "9a3f8284-a2c9-5f02-9a11-845980a1fd5c"
