name = "Slepians"
uuid = "97caf2bd-9cc0-4738-8821-c8999f46f3c9"
authors = ["Charlotte Haley <haleycharlotte@gmail.com>"]
version = "0.1.1"

[deps]
Arpack = "7d9fca2a-8960-54d3-9f78-7d1dccf2cb97"
FFTW = "7a1cc6ca-52ef-59f5-83cd-3a7055c09341"
FINUFFT = "d8beea63-0952-562e-9c6a-8e8ef7364055"
FastGaussQuadrature = "442a2c76-b920-505d-bb47-c5924d526838"
Interpolations = "a98d9a8b-a2ab-59e6-89dd-64a1c18fca59"
IterTools = "c8e1da08-722c-5040-9ed9-7db0dc04731e"
KernelMatrices = "b172bcd2-82ed-11e9-108e-f9294c34b9e6"
KrylovKit = "0b1a1467-8014-51b9-945f-bf0ae24f4b77"
LinearAlgebra = "37e2e46d-f89d-539d-b4ee-838fcccc9c8e"
PCHIPInterpolation = "afe20452-48d1-4729-9a8b-50fb251f06cd"
RecipesBase = "3cdcf5f2-1ef4-517c-9805-6587b60abb01"
SpecialFunctions = "276daf66-3868-5448-9aa4-cd146d93841b"
Statistics = "10745b16-79ce-11e8-11f9-7d13ad32a3b2"

[compat]
<<<<<<< HEAD
Arpack = "0.5"
=======
FastGaussQuadrature = "0.4"
RecipesBase = "1"
FFTW = "1"
IterTools = "1"
FINUFFT = "2,3"
KrylovKit = "0.5"
SpecialFunctions = "2"
>>>>>>> 6082328c

[extras]
Random = "9a3f8284-a2c9-5f02-9a11-845980a1fd5c"
Test = "8dfed614-e22c-5e08-85e1-65c5234f0b40"

[targets]
test = ["Test", "Random"]<|MERGE_RESOLUTION|>--- conflicted
+++ resolved
@@ -19,9 +19,7 @@
 Statistics = "10745b16-79ce-11e8-11f9-7d13ad32a3b2"
 
 [compat]
-<<<<<<< HEAD
 Arpack = "0.5"
-=======
 FastGaussQuadrature = "0.4"
 RecipesBase = "1"
 FFTW = "1"
@@ -29,7 +27,6 @@
 FINUFFT = "2,3"
 KrylovKit = "0.5"
 SpecialFunctions = "2"
->>>>>>> 6082328c
 
 [extras]
 Random = "9a3f8284-a2c9-5f02-9a11-845980a1fd5c"
