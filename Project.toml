name = "Slepians"
uuid = "97caf2bd-9cc0-4738-8821-c8999f46f3c9"
authors = ["Charlotte Haley <haleycharlotte@gmail.com>"]
version = "0.1.1"

[deps]
Arpack = "7d9fca2a-8960-54d3-9f78-7d1dccf2cb97"
FFTW = "7a1cc6ca-52ef-59f5-83cd-3a7055c09341"
FINUFFT = "d8beea63-0952-562e-9c6a-8e8ef7364055"
FastGaussQuadrature = "442a2c76-b920-505d-bb47-c5924d526838"
Interpolations = "a98d9a8b-a2ab-59e6-89dd-64a1c18fca59"
IterTools = "c8e1da08-722c-5040-9ed9-7db0dc04731e"
KernelMatrices = "b172bcd2-82ed-11e9-108e-f9294c34b9e6"
KrylovKit = "0b1a1467-8014-51b9-945f-bf0ae24f4b77"
LinearAlgebra = "37e2e46d-f89d-539d-b4ee-838fcccc9c8e"
PCHIPInterpolation = "afe20452-48d1-4729-9a8b-50fb251f06cd"
RecipesBase = "3cdcf5f2-1ef4-517c-9805-6587b60abb01"
SpecialFunctions = "276daf66-3868-5448-9aa4-cd146d93841b"
Statistics = "10745b16-79ce-11e8-11f9-7d13ad32a3b2"

[compat]
<<<<<<< HEAD
FINUFFT = "2"
=======
FastGaussQuadrature = "0.4"
RecipesBase = "1"
FFTW = "1"
IterTools = "1"
FINUFFT = "3"
KrylovKit = "0.5"
SpecialFunctions = "2"
>>>>>>> 39c17e46

[extras]
Random = "9a3f8284-a2c9-5f02-9a11-845980a1fd5c"
Test = "8dfed614-e22c-5e08-85e1-65c5234f0b40"

[targets]
test = ["Test", "Random"]<|MERGE_RESOLUTION|>--- conflicted
+++ resolved
@@ -19,17 +19,13 @@
 Statistics = "10745b16-79ce-11e8-11f9-7d13ad32a3b2"
 
 [compat]
-<<<<<<< HEAD
-FINUFFT = "2"
-=======
 FastGaussQuadrature = "0.4"
 RecipesBase = "1"
 FFTW = "1"
 IterTools = "1"
-FINUFFT = "3"
+FINUFFT = "2,3"
 KrylovKit = "0.5"
 SpecialFunctions = "2"
->>>>>>> 39c17e46
 
 [extras]
 Random = "9a3f8284-a2c9-5f02-9a11-845980a1fd5c"
