--- conflicted
+++ resolved
@@ -17,15 +17,12 @@
 Statistics = "10745b16-79ce-11e8-11f9-7d13ad32a3b2"
 
 [compat]
-<<<<<<< HEAD
 RecipesBase = "1"
 FastGaussQuadrature = "0.4"
 SpecialFunctions = "1"
 KrylovKit = "0.5"
 Arpack = "0.5"
-=======
 FFTW = "1"
->>>>>>> be65f55a
 
 [extras]
 Test = "8dfed614-e22c-5e08-85e1-65c5234f0b40"
